--- conflicted
+++ resolved
@@ -1,131 +1,127 @@
-Base:
-    model_root: './checkpoints/'
-    num_workers: 3
-    verbose: 1
-    early_stop_patience: 2
-    pickle_feature_encoder: True
-    save_best_only: True
-    eval_steps: null
-    eval_interval: 1
-    debug_mode: False
-    group_id: null
-    ordered_features: None
-    feature_specs: Null
-
-FinalNet_avazu_x1: # This is a config template
-    model: FinalNet
-    dataset_id: avazu_x1
-    loss: binary_crossentropy
-    metrics: ['logloss', 'AUC']
-    task: binary_classification
-    optimizer: adam
-    learning_rate: 1.e-3
-    embedding_regularizer: 0.05
-    net_regularizer: 0
-    batch_size: 4096
-    embedding_dim: 10
-    block_type: "1B"
-    batch_norm: True
-    use_feature_gating: False
-    block1_hidden_units: [400, 400, 400]
-    block1_hidden_activations: ReLU
-    block1_dropout: 0.2
-    block2_hidden_units: [64, 64, 64]
-    block2_hidden_activations: None
-    block2_dropout: 0
-    residual_type: concat
-    epochs: 100
-    shuffle: True
-    seed: 2021
-    monitor: {'AUC': 1, 'logloss': -1}
-    monitor_mode: 'max'
-
-
-
-#FinalNet_default: # This is a config template
-#    model: FinalNet
-#   dataset_id: TBD
-#    loss: binary_crossentropy
-#    metrics: ['logloss', 'AUC']
-#    task: binary_classification
-#    optimizer: adam
-#    learning_rate: 1.e-3
-#    embedding_regularizer: 0
-#    net_regularizer: 0
-#    batch_size: 10000
-#    embedding_dim: 40
-#    block_type: "2B"
-#    batch_norm: True
-#    use_feature_gating: True
-#    block1_hidden_units: [64, 64, 64]
-#    block1_hidden_activations: null
-#    block1_dropout: 0
-#    block2_hidden_units: [64, 64, 64]
-#    block2_hidden_activations: null
-#   block2_dropout: 0
-#    residual_type: concat
-#    epochs: 100
-#    shuffle: True
-#    seed: 20222023
-#    monitor: {'AUC': 1, 'logloss': -1}
-#    monitor_mode: 'max'
-
-FinalNet_test:
-    model: FinalNet
-<<<<<<< HEAD
-    dataset_id: tiny_parquet
-=======
-    dataset_id: avazu_x1
->>>>>>> 6dab1240
-    loss: binary_crossentropy
-    metrics: ['logloss', 'AUC']
-    task: binary_classification
-    optimizer: adam
-    learning_rate: 1.e-3
-    embedding_regularizer: 0
-    net_regularizer: 0
-    batch_size: 128
-    embedding_dim: 4
-    block_type: "2B"
-    batch_norm: True
-    use_feature_gating: True
-    block1_hidden_units: [64, 64, 64]
-    block1_hidden_activations: null
-    block1_dropout: 0
-    block2_hidden_units: [64, 64, 64]
-    block2_hidden_activations: null
-    block2_dropout: 0
-    residual_type: concat
-    epochs: 1
-    shuffle: True
-    seed: 20222023
-    monitor: {'AUC': 1, 'logloss': -1}
-    monitor_mode: 'max'
-
-FinalNet_criteo_x1: # This is a config template
-    model: FinalNet
-    dataset_id: criteo_x1
-    loss: binary_crossentropy
-    metrics: ['logloss', 'AUC']
-    task: binary_classification
-    optimizer: adam
-    learning_rate: 0.001
-    embedding_regularizer: 1e-5
-    net_regularizer: 0
-    batch_size: 4096
-    embedding_dim: 10
-    block_type: "1B"
-    batch_norm: True
-    use_feature_gating: True
-    block1_hidden_units: [1000,1000]
-    block1_hidden_activations: ReLU
-    block1_dropout: 0.2
-    block2_hidden_units: [64, 64, 64]
-    block2_hidden_activations: None
-    block2_dropout: 0
-    residual_type: concat
-    epochs: 100
-    shuffle: True
-    seed: 2021
-    monitor: {'AUC': 1, 'logloss': -1}
+Base:
+    model_root: './checkpoints/'
+    num_workers: 3
+    verbose: 1
+    early_stop_patience: 2
+    pickle_feature_encoder: True
+    save_best_only: True
+    eval_steps: null
+    eval_interval: 1
+    debug_mode: False
+    group_id: null
+    ordered_features: None
+    feature_specs: Null
+
+FinalNet_avazu_x1: # This is a config template
+    model: FinalNet
+    dataset_id: avazu_x1
+    loss: binary_crossentropy
+    metrics: ['logloss', 'AUC']
+    task: binary_classification
+    optimizer: adam
+    learning_rate: 1.e-3
+    embedding_regularizer: 0.05
+    net_regularizer: 0
+    batch_size: 4096
+    embedding_dim: 10
+    block_type: "1B"
+    batch_norm: True
+    use_feature_gating: False
+    block1_hidden_units: [400, 400, 400]
+    block1_hidden_activations: ReLU
+    block1_dropout: 0.2
+    block2_hidden_units: [64, 64, 64]
+    block2_hidden_activations: None
+    block2_dropout: 0
+    residual_type: concat
+    epochs: 100
+    shuffle: True
+    seed: 2021
+    monitor: {'AUC': 1, 'logloss': -1}
+    monitor_mode: 'max'
+
+
+
+#FinalNet_default: # This is a config template
+#    model: FinalNet
+#   dataset_id: TBD
+#    loss: binary_crossentropy
+#    metrics: ['logloss', 'AUC']
+#    task: binary_classification
+#    optimizer: adam
+#    learning_rate: 1.e-3
+#    embedding_regularizer: 0
+#    net_regularizer: 0
+#    batch_size: 10000
+#    embedding_dim: 40
+#    block_type: "2B"
+#    batch_norm: True
+#    use_feature_gating: True
+#    block1_hidden_units: [64, 64, 64]
+#    block1_hidden_activations: null
+#    block1_dropout: 0
+#    block2_hidden_units: [64, 64, 64]
+#    block2_hidden_activations: null
+#   block2_dropout: 0
+#    residual_type: concat
+#    epochs: 100
+#    shuffle: True
+#    seed: 20222023
+#    monitor: {'AUC': 1, 'logloss': -1}
+#    monitor_mode: 'max'
+
+FinalNet_test:
+    model: FinalNet
+    dataset_id: avazu_x1
+    loss: binary_crossentropy
+    metrics: ['logloss', 'AUC']
+    task: binary_classification
+    optimizer: adam
+    learning_rate: 1.e-3
+    embedding_regularizer: 0
+    net_regularizer: 0
+    batch_size: 128
+    embedding_dim: 4
+    block_type: "2B"
+    batch_norm: True
+    use_feature_gating: True
+    block1_hidden_units: [64, 64, 64]
+    block1_hidden_activations: null
+    block1_dropout: 0
+    block2_hidden_units: [64, 64, 64]
+    block2_hidden_activations: null
+    block2_dropout: 0
+    residual_type: concat
+    epochs: 1
+    shuffle: True
+    seed: 20222023
+    monitor: {'AUC': 1, 'logloss': -1}
+    monitor_mode: 'max'
+
+FinalNet_criteo_x1: # This is a config template
+    model: FinalNet
+    dataset_id: criteo_x1
+    loss: binary_crossentropy
+    metrics: ['logloss', 'AUC']
+    task: binary_classification
+    optimizer: adam
+    learning_rate: 0.001
+    embedding_regularizer: 1e-5
+    net_regularizer: 0
+    batch_size: 4096
+    embedding_dim: 10
+    block_type: "1B"
+    batch_norm: True
+    use_feature_gating: True
+    block1_hidden_units: [1000,1000]
+    block1_hidden_activations: ReLU
+    block1_dropout: 0.2
+    block2_hidden_units: [64, 64, 64]
+    block2_hidden_activations: None
+    block2_dropout: 0
+    residual_type: concat
+    epochs: 100
+    shuffle: True
+    seed: 2021
+    monitor: {'AUC': 1, 'logloss': -1}
     monitor_mode: 'max'